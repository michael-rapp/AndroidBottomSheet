--- conflicted
+++ resolved
@@ -404,13 +404,8 @@
                                      @NonNull final ViewGroup titleContainer) {
             View titleView = titleContainer.findViewById(android.R.id.title);
 
-<<<<<<< HEAD
             if (titleView instanceof TextView) {
-                TextView titleTextView = (TextView) titleView;
-=======
-            if (titleView != null && titleView instanceof TextView) {
                 TextView titleTextViewLocal = (TextView) titleView;
->>>>>>> a5bda854
 
                 if (titleColor != -1) {
                     titleTextViewLocal.setTextColor(titleColor);
@@ -479,7 +474,8 @@
                             R.dimen.bottom_sheet_grid_item_horizontal_padding);
                     int paddingBottom = getContext().getResources()
                             .getDimensionPixelSize(R.dimen.bottom_sheet_grid_padding_bottom);
-                    gridViewLocal.setPadding(horizontalPadding, 0, horizontalPadding, paddingBottom);
+                    gridViewLocal
+                            .setPadding(horizontalPadding, 0, horizontalPadding, paddingBottom);
                     gridViewLocal.setNumColumns(GridView.AUTO_FIT);
                     gridViewLocal.setColumnWidth(getContext().getResources()
                             .getDimensionPixelSize(R.dimen.bottom_sheet_grid_item_size));
